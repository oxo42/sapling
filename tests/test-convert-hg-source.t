
  $ cat >> $HGRCPATH <<EOF
  > [extensions]
  > convert=
  > [convert]
  > hg.saverev=False
  > EOF
  $ hg init orig
  $ cd orig
  $ echo foo > foo
  $ echo bar > bar
  $ hg ci -qAm 'add foo bar' -d '0 0'
  $ echo >> foo
  $ hg ci -m 'change foo' -d '1 0'
  $ hg up -qC 0
  $ hg copy --after --force foo bar
  $ hg copy foo baz
  $ hg ci -m 'make bar and baz copies of foo' -d '2 0'
  created new head
  $ hg bookmark premerge1
  $ hg merge
  merging baz and foo to baz
  1 files updated, 1 files merged, 0 files removed, 0 files unresolved
  (branch merge, don't forget to commit)
  $ hg ci -m 'merge local copy' -d '3 0'
  $ hg up -C 1
  1 files updated, 0 files merged, 1 files removed, 0 files unresolved
  $ hg bookmark premerge2
  $ hg merge 2
  merging foo and baz to baz
  1 files updated, 1 files merged, 0 files removed, 0 files unresolved
  (branch merge, don't forget to commit)
  $ hg ci -m 'merge remote copy' -d '4 0'
  created new head
  $ chmod +x baz
  $ hg ci -m 'mark baz executable' -d '5 0'
  $ cd ..
  $ hg convert --datesort orig new 2>&1 | grep -v 'subversion python bindings could not be loaded'
  initializing destination new repository
  scanning source...
  sorting...
  converting...
<<<<<<< HEAD
  7 add foo bar
  6 change foo
  5 make bar and baz copies of foo
  4 merge local copy
  3 merge remote copy
  2 mark baz executable
  1 branch foo
  0 close
  updating bookmarks
=======
  5 add foo bar
  4 change foo
  3 make bar and baz copies of foo
  2 merge local copy
  1 merge remote copy
  0 mark baz executable
>>>>>>> 95e7147c
  $ cd new
  $ hg out ../orig
  comparing with ../orig
  searching for changes
  no changes found
  [1]
  $ hg bookmarks
     premerge1                 3:973ef48a98a4
     premerge2                 7:0d18d1112f1d
  $ cd ..

check shamap LF and CRLF handling

  $ cat > rewrite.py <<EOF
  > import sys
  > # Interlace LF and CRLF
  > lines = [(l.rstrip() + ((i % 2) and '\n' or '\r\n'))
  >          for i, l in enumerate(file(sys.argv[1]))]
  > file(sys.argv[1], 'wb').write(''.join(lines))
  > EOF
  $ python rewrite.py new/.hg/shamap
  $ cd orig
  $ hg up -qC 1
  $ echo foo >> foo
  $ hg ci -qm 'change foo again'
  $ hg up -qC 2
  $ echo foo >> foo
  $ hg ci -qm 'change foo again again'
  $ cd ..
  $ hg convert --datesort orig new 2>&1 | grep -v 'subversion python bindings could not be loaded'
  scanning source...
  sorting...
  converting...
  1 change foo again again
  0 change foo again
  updating bookmarks

init broken repository

  $ hg init broken
  $ cd broken
  $ echo a >> a
  $ echo b >> b
  $ hg ci -qAm init
  $ echo a >> a
  $ echo b >> b
  $ hg copy b c
  $ hg ci -qAm changeall
  $ hg up -qC 0
  $ echo bc >> b
  $ hg ci -m changebagain
  created new head
  $ HGMERGE=internal:local hg -q merge
  $ hg ci -m merge
  $ hg mv b d
  $ hg ci -m moveb

break it

  $ rm .hg/store/data/b.*
  $ cd ..
  $ hg --config convert.hg.ignoreerrors=True convert broken fixed
  initializing destination fixed repository
  scanning source...
  sorting...
  converting...
  4 init
  ignoring: data/b.i@1e88685f5dde: no match found
  3 changeall
  2 changebagain
  1 merge
  0 moveb
  $ hg -R fixed verify
  checking changesets
  checking manifests
  crosschecking files in changesets and manifests
  checking files
  3 files, 5 changesets, 5 total revisions

manifest -r 0

  $ hg -R fixed manifest -r 0
  a

manifest -r tip

  $ hg -R fixed manifest -r tip
  a
  c
  d<|MERGE_RESOLUTION|>--- conflicted
+++ resolved
@@ -40,24 +40,13 @@
   scanning source...
   sorting...
   converting...
-<<<<<<< HEAD
-  7 add foo bar
-  6 change foo
-  5 make bar and baz copies of foo
-  4 merge local copy
-  3 merge remote copy
-  2 mark baz executable
-  1 branch foo
-  0 close
-  updating bookmarks
-=======
   5 add foo bar
   4 change foo
   3 make bar and baz copies of foo
   2 merge local copy
   1 merge remote copy
   0 mark baz executable
->>>>>>> 95e7147c
+  updating bookmarks
   $ cd new
   $ hg out ../orig
   comparing with ../orig
@@ -66,7 +55,7 @@
   [1]
   $ hg bookmarks
      premerge1                 3:973ef48a98a4
-     premerge2                 7:0d18d1112f1d
+     premerge2                 5:13d9b87cf8f8
   $ cd ..
 
 check shamap LF and CRLF handling
