adding foo
adding bar
adding baz/bletch
test-archive-TIP/.hg_archival.txt
test-archive-TIP/bar
test-archive-TIP/baz/bletch
test-archive-TIP/foo
test-archive-TIP/.hg_archival.txt
test-archive-TIP/bar
test-archive-TIP/baz/bletch
test-archive-TIP/foo
Archive:  archive.zip
    testing: test-archive-TIP/.hg_archival.txt   OK
    testing: test-archive-TIP/bar   OK
    testing: test-archive-TIP/baz/bletch   OK
    testing: test-archive-TIP/foo   OK
No errors detected in compressed data of archive.zip.
test/.hg_archival.txt
test/bar
test/baz/bletch
test/foo
test/.hg_archival.txt
test/bar
test/foo
test-TIP/.hg_archival.txt
test-TIP/bar
test-TIP/baz/bletch
test-TIP/foo
True
abort: archive prefix contains illegal components
Archive:  test.zip
    testing: test/.hg_archival.txt    OK
    testing: test/bar                 OK
    testing: test/baz/bletch          OK
    testing: test/foo                 OK
No errors detected in compressed data of test.zip.
test-TIP/.hg_archival.txt
test-TIP/bar
test-TIP/baz/bletch
test-TIP/foo
<<<<<<< HEAD
% empty repo
abort: repository has no revisions
=======
rev-0.tar created
>>>>>>> e4f786c4
<|MERGE_RESOLUTION|>--- conflicted
+++ resolved
@@ -38,9 +38,6 @@
 test-TIP/bar
 test-TIP/baz/bletch
 test-TIP/foo
-<<<<<<< HEAD
+rev-0.tar created
 % empty repo
-abort: repository has no revisions
-=======
-rev-0.tar created
->>>>>>> e4f786c4
+abort: repository has no revisions