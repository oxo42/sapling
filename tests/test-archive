#!/bin/sh

mkdir test
cd test
hg init
echo foo>foo
hg commit -Am 1 -d '1 0'
echo bar>bar
hg commit -Am 2 -d '2 0'
mkdir baz
echo bletch>baz/bletch
hg commit -Am 3 -d '1000000000 0'
echo "[web]" >> .hg/hgrc
echo "name = test-archive" >> .hg/hgrc
echo "allow_archive = gz bz2, zip" >> .hg/hgrc
hg serve -p 20059 -d --pid-file=hg.pid
cat hg.pid >> $DAEMON_PIDS

TIP=`hg id -v | cut -f1 -d' '`
QTIP=`hg id -q`
cat > getarchive.py <<EOF
import sys, urllib2
node, archive = sys.argv[1:]
f = urllib2.urlopen('http://127.0.0.1:20059/?cmd=archive;node=%s;type=%s'
                    % (node, archive))
sys.stdout.write(f.read())
EOF
http_proxy= python getarchive.py "$TIP" gz | gunzip | tar tf - | sed "s/$QTIP/TIP/"
http_proxy= python getarchive.py "$TIP" bz2 | bunzip2 | tar tf - | sed "s/$QTIP/TIP/"
http_proxy= python getarchive.py "$TIP" zip > archive.zip
unzip -t archive.zip | sed "s/$QTIP/TIP/"

hg archive -t tar test.tar
tar tf test.tar

hg archive -t tbz2 -X baz test.tar.bz2
bunzip2 -dc test.tar.bz2 | tar tf -

hg archive -t tgz -p %b-%h test-%h.tar.gz
gzip -dc test-$QTIP.tar.gz | tar tf - | sed "s/$QTIP/TIP/"

cat > md5comp.py <<EOF
import md5, sys
f1, f2 = sys.argv[1:3]
h1 = md5.md5(file(f1, 'rb').read()).hexdigest()
h2 = md5.md5(file(f2, 'rb').read()).hexdigest()
print h1 == h2 or "md5 differ: " + repr((h1, h2))
EOF

# archive name is stored in the archive, so create similar
# archives and rename them afterwards.
hg archive -t tgz tip.tar.gz
mv tip.tar.gz tip1.tar.gz
sleep 1
hg archive -t tgz tip.tar.gz
mv tip.tar.gz tip2.tar.gz
python md5comp.py tip1.tar.gz tip2.tar.gz

hg archive -t zip -p /illegal test.zip
hg archive -t zip -p very/../bad test.zip

hg archive -t zip -r 2 test.zip
unzip -t test.zip

hg archive -t tar - | tar tf - | sed "s/$QTIP/TIP/"
<<<<<<< HEAD

echo '% empty repo'
hg init ../empty
cd ../empty
hg archive ../test-empty
exit 0
=======
hg archive -r 0 -t tar rev-%r.tar
if [ -f rev-0.tar ]; then
    echo 'rev-0.tar created'
fi
>>>>>>> e4f786c4
<|MERGE_RESOLUTION|>--- conflicted
+++ resolved
@@ -63,16 +63,14 @@
 unzip -t test.zip
 
 hg archive -t tar - | tar tf - | sed "s/$QTIP/TIP/"
-<<<<<<< HEAD
+
+hg archive -r 0 -t tar rev-%r.tar
+if [ -f rev-0.tar ]; then
+    echo 'rev-0.tar created'
+fi
 
 echo '% empty repo'
 hg init ../empty
 cd ../empty
 hg archive ../test-empty
-exit 0
-=======
-hg archive -r 0 -t tar rev-%r.tar
-if [ -f rev-0.tar ]; then
-    echo 'rev-0.tar created'
-fi
->>>>>>> e4f786c4
+exit 0