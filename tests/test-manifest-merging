--- conflicted
+++ resolved
@@ -30,9 +30,5 @@
 hg merge
 
 echo % revert to changeset 1 to simulate a failed merge
-<<<<<<< HEAD
-rm -f alpha beta gamma
-=======
 rm alpha beta gamma
->>>>>>> 7701e962
 hg up -C 1