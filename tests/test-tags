--- conflicted
+++ resolved
@@ -37,11 +37,6 @@
 hg identify
 
 # repeat with cold tag cache
-<<<<<<< HEAD
-rm -f .hg/tags.cache
-hg identify
-
-=======
 echo "% identify with cold cache"
 rm -f .hg/tags.cache
 hg identify
@@ -53,7 +48,6 @@
 hg identify
 chmod 755 .hg
 
->>>>>>> f1cc50d9
 echo "% create a branch"
 echo bb > a
 hg status
