--- conflicted
+++ resolved
@@ -13,11 +13,7 @@
 """
 
 from i18n import _
-<<<<<<< HEAD
 import cStringIO, errno, getpass, popen2, re, shutil, sys, tempfile, strutil
-=======
-import cStringIO, errno, getpass, popen2, re, shutil, sys, tempfile
->>>>>>> 9f122412
 import os, stat, threading, time, calendar, ConfigParser, locale, glob
 
 try:
