--- conflicted
+++ resolved
@@ -86,13 +86,8 @@
             self._computecommonmissing()
         return self._missing
 
-<<<<<<< HEAD
 def findcommonoutgoing(repo, other, onlyheads=None, force=False,
-                       commoninc=None):
-=======
-def findcommonoutgoing(repo, other, onlyheads=None, force=False, commoninc=None,
-                       portable=False):
->>>>>>> 4bd5c2d2
+                       commoninc=None, portable=False):
     '''Return an outgoing instance to identify the nodes present in repo but
     not in other.
 
