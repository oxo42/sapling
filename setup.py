#!/usr/bin/env python
#
# This is the mercurial setup script.
#
# './setup.py install', or
# './setup.py --help' for more options

import sys
if not hasattr(sys, 'version_info') or sys.version_info < (2, 3, 0, 'final'):
    raise SystemExit, "Mercurial requires python 2.3 or later."

import os
from distutils.core import setup, Extension
from distutils.command.install_data import install_data

import mercurial.version

# py2exe needs to be installed to work
try:
    import py2exe

    # Help py2exe to find win32com.shell
    try:
        import modulefinder
        import win32com
        for p in win32com.__path__[1:]: # Take the path to win32comext
            modulefinder.AddPackagePath("win32com", p)
        pn = "win32com.shell"
        __import__(pn)
        m = sys.modules[pn]
        for p in m.__path__[1:]:
            modulefinder.AddPackagePath(pn, p)
    except ImportError:
        pass

<<<<<<< HEAD
    # Due to the use of demandload py2exe is not finding the modules.
    # packagescan.getmodules creates a list of modules included in
    # the mercurial package plus dependant modules.
    from py2exe.build_exe import py2exe as build_exe

    class py2exe_for_demandload(build_exe):
        """ overwrites the py2exe command class for getting the build
        directory and for setting the 'includes' option."""
        def initialize_options(self):
            self.build_lib = None
            build_exe.initialize_options(self)
        def finalize_options(self):
            # Get the build directory, ie. where to search for modules.
            self.set_undefined_options('build',
                                       ('build_lib', 'build_lib'))
            # Sets the 'includes' option with the list of needed modules
            if not self.includes:
                self.includes = []
            else:
                self.includes = self.includes.split(',')
            mercurial.packagescan.scan(self.build_lib, 'mercurial')
            mercurial.packagescan.scan(self.build_lib, 'mercurial.hgweb')
            mercurial.packagescan.scan(self.build_lib, 'hgext')
            self.includes += mercurial.packagescan.getmodules()
            build_exe.finalize_options(self)
=======
>>>>>>> f17a4e19
except ImportError:
    py2exe_for_demandload = None


# specify version string, otherwise 'hg identify' will be used:
version = ''

class install_package_data(install_data):
    def finalize_options(self):
        self.set_undefined_options('install',
                                   ('install_lib', 'install_dir'))
        install_data.finalize_options(self)

mercurial.version.remember_version(version)
cmdclass = {'install_data': install_package_data}
py2exe_opts = {}
if py2exe_for_demandload is not None:
    cmdclass['py2exe'] = py2exe_for_demandload
    py2exe_opts['console'] = ['hg']

setup(name='mercurial',
      version=mercurial.version.get_version(),
      author='Matt Mackall',
      author_email='mpm@selenic.com',
      url='http://selenic.com/mercurial',
      description='Scalable distributed SCM',
      license='GNU GPL',
      packages=['mercurial', 'mercurial.hgweb', 'hgext'],
      ext_modules=[Extension('mercurial.mpatch', ['mercurial/mpatch.c']),
                   Extension('mercurial.bdiff', ['mercurial/bdiff.c']),
                   Extension('mercurial.base85', ['mercurial/base85.c'])],
      data_files=[(os.path.join('mercurial', root),
                   [os.path.join(root, file_) for file_ in files])
                  for root, dirs, files in os.walk('templates')],
      cmdclass=cmdclass,
      scripts=['hg', 'hgmerge'],
      options=dict(bdist_mpkg=dict(zipdist=True,
                                   license='COPYING',
                                   readme='contrib/macosx/Readme.html',
                                   welcome='contrib/macosx/Welcome.html')),
      **py2exe_opts)<|MERGE_RESOLUTION|>--- conflicted
+++ resolved
@@ -33,34 +33,6 @@
     except ImportError:
         pass
 
-<<<<<<< HEAD
-    # Due to the use of demandload py2exe is not finding the modules.
-    # packagescan.getmodules creates a list of modules included in
-    # the mercurial package plus dependant modules.
-    from py2exe.build_exe import py2exe as build_exe
-
-    class py2exe_for_demandload(build_exe):
-        """ overwrites the py2exe command class for getting the build
-        directory and for setting the 'includes' option."""
-        def initialize_options(self):
-            self.build_lib = None
-            build_exe.initialize_options(self)
-        def finalize_options(self):
-            # Get the build directory, ie. where to search for modules.
-            self.set_undefined_options('build',
-                                       ('build_lib', 'build_lib'))
-            # Sets the 'includes' option with the list of needed modules
-            if not self.includes:
-                self.includes = []
-            else:
-                self.includes = self.includes.split(',')
-            mercurial.packagescan.scan(self.build_lib, 'mercurial')
-            mercurial.packagescan.scan(self.build_lib, 'mercurial.hgweb')
-            mercurial.packagescan.scan(self.build_lib, 'hgext')
-            self.includes += mercurial.packagescan.getmodules()
-            build_exe.finalize_options(self)
-=======
->>>>>>> f17a4e19
 except ImportError:
     py2exe_for_demandload = None
 
