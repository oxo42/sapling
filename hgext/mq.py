--- conflicted
+++ resolved
@@ -2068,10 +2068,6 @@
         backup = 'strip'
     elif opts['nobackup']:
         backup = 'none'
-<<<<<<< HEAD
-    update = repo.dirstate.parents()[0] != revlog.nullid
-    repo.mq.strip(repo, rev, backup=backup, update=update, force=opts['force'])
-=======
 
     rev = repo.lookup(rev)
     p = repo.dirstate.parents()
@@ -2084,8 +2080,7 @@
     elif rev not in (cl.ancestor(p[0], rev), cl.ancestor(p[1], rev)):
         update = False
 
-    repo.mq.strip(repo, rev, backup=backup, update=update)
->>>>>>> ff7fe64e
+    repo.mq.strip(repo, rev, backup=backup, update=update, force=opts['force'])
     return 0
 
 def select(ui, repo, *args, **opts):
